--- conflicted
+++ resolved
@@ -8,32 +8,8 @@
     name: Lint Python
     runs-on: ubuntu-latest
     steps:
-<<<<<<< HEAD
-    - uses: actions/checkout@v4
-    - uses: actions/setup-python@v5
-      with:
-        python-version: 3.9
-    - run: |
-        python --version
-    - uses: marian-code/python-lint-annotate@v4
-      with:
-        python-root-list: "*.py"
-        use-black: true
-        # use-isort: true
-        # use-mypy: true
-        # use-pycodestyle: true
-        # use-pydocstyle: true
-        # extra-pycodestyle-options: "--max-line-length=88"
-        # use-pylint: false
-        # use-flake8: false
-        # use-vulture: true
-        python-version: "3.8"
-    - run: |
-        python --version
-=======
       - uses: actions/checkout@v4
       - uses: ricardochaves/python-lint@v1.4.0
         with:
           python-root-list: "**/*.py"
-          use-black: true
->>>>>>> cf871a5e
+          use-black: true